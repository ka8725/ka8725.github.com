This is my [blog](http://railsguides.net) and that's it.

<<<<<<< HEAD
To make any post as featured please write in console "rake featured_post". After that write the title of the post you want to be featured.
=======
### Development

Install grunt: `npm install -g grunt`
Install dependencies: `npm install`
Build assets: `grunt recess`
Start web server: `jekyll serve`
>>>>>>> 82e6909d
<|MERGE_RESOLUTION|>--- conflicted
+++ resolved
@@ -1,12 +1,12 @@
-This is my [blog](http://railsguides.net) and that's it.
+These are sources of the [blog](http://railsguides.net).
 
-<<<<<<< HEAD
-To make any post as featured please write in console "rake featured_post". After that write the title of the post you want to be featured.
-=======
+### Usage
+
+Use `rake featured_post` to change featured post.
+
 ### Development
 
 Install grunt: `npm install -g grunt`
 Install dependencies: `npm install`
 Build assets: `grunt recess`
-Start web server: `jekyll serve`
->>>>>>> 82e6909d
+Start web server: `jekyll serve`